--- conflicted
+++ resolved
@@ -150,11 +150,7 @@
         return "Polynomial({0})".format(terms)
 
     def __str__(self):
-<<<<<<< HEAD
-        """Return repr(self) in human-friendly form."""
-=======
         """Return str(self)."""
->>>>>>> 2fbdcb88
         if self.degree < 0:
             return "0"
 

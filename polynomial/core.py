--- conflicted
+++ resolved
@@ -755,54 +755,4 @@
 
     def __repr__(self):
         """Return repr(self)."""
-<<<<<<< HEAD
-        return "Constant({0!r})".format(self.const)
-=======
-        return "Constant({0!r})".format(self.const)
-
-
-class ZeroPolynomial(Constant):
-    """The zero polynomial."""
-
-    def __init__(self):
-        """Equivalent to Polynomial()."""
-        Constant.__init__(self, 0)
-
-    @property
-    def const(self):
-        """Return self.const, which is always 0."""
-        return 0
-
-    @const.setter
-    def const(self, val):
-        """Block self.const being set."""
-        raise AttributeError("Can not set ZeroPolynomial.const")
-
-    def __ipow__(self, other):
-        """Return self **= power.
-
-        Does not mutate self.
-        """
-        if other == 0:
-            return Constant(1)
-
-        # This call simplify enforces other >= 0 and is int.
-        # Could be moved out into a decorator.
-        return super().__ipow__(other)
-
-    def __int__(self):
-        """Return 0."""
-        return 0
-
-    def __float__(self):
-        """Return 0.0."""
-        return 0.0
-
-    def __complex__(self):
-        """Return 0j."""
-        return 0j
-
-    def __repr__(self):
-        """Return repr(self)."""
-        return "ZeroPolynomial()"
->>>>>>> b5cdbe3f
+        return "Constant({0!r})".format(self.const)
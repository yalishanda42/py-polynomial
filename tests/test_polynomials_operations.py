--- conflicted
+++ resolved
@@ -428,7 +428,6 @@
         result = p.nth_derivative(10)
         self._assert_polynomials_are_the_same(pd, result)
 
-<<<<<<< HEAD
     def test_zero_raises_err(self):
         """Test that the ZeroPolynomial raises errors when setting values."""
         z = ZeroPolynomial()
@@ -442,7 +441,7 @@
         self.assertRaises(AttributeError, f.__setattr__, "x", 5)
         self.assertRaises(AttributeError, f.__setitem__, 0, 5)
         self.assertRaises(AttributeError, f.__imul__, 5)
-=======
+
     def test_pow_monomial(self):
         """Test power against various Monomial subclasses."""
         c = Constant(5)
@@ -674,7 +673,6 @@
         self.assertEqual(exp_complex_roots, res_complex_roots)
         self.assertEqual(exp_real_factors, res_real_factors)
         self.assertEqual(exp_complex_factors, res_complex_factors)
->>>>>>> b5cdbe3f
 
 
 if __name__ == '__main__':
